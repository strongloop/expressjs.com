<!DOCTYPE html><html><head><title>Express - guide</title><link rel="stylesheet" href="/style.css"><link rel="stylesheet" href="//fonts.googleapis.com/css?family=Open+Sans:300,400,600,700&amp;amp;subset=latin,latin-ext"><meta http-equiv="Content-Type" content="text/html; charset=UTF-8"><script src="http://ajax.googleapis.com/ajax/libs/jquery/1.11.0/jquery.min.js"></script><script src="/app.js"></script><script src="/retina.js"></script></head><body class="inner"><div class="bar"></div><section id="content"><header><section id="logo"><a href="/" class="express">express</a><span class="description">web application framework for<a href="http://nodejs.org"> node</a></span></section><nav class="clearfix"><a href="/">Home</a><a href="/4x/api.html">API Reference</a><a href="/guide.html" class="active">Guide</a><a href="/applications.html">Applications</a><a href="/community.html">Community</a><a href="/faq.html">FAQ</a><a href="/3x/api.html">3.x docs</a></nav></header><ul id="menu"><li><ul class="active"><li><a href="#intro">Getting started</a></li><li><a href="#executable">express(1) executable</a></li><li><a href="#error-handling">Error handling</a></li><li><a href="#users-online">Users online count</a></li><li><a href="#proxies">Express behind proxies</a></li><li><a href="#debugging-express">Debugging Express</a></li></ul></li></ul><section><h3 id="intro">Getting started</h3><p>With node installed (<a href="http://nodejs.org/download">download</a>),
get your first application started by creating a directory somewhere
on your machine:
</p><pre class="js"><code>$ mkdir hello-world
</code></pre><p>In this same directory, you'll be defining the application "package", which
is no different than any other node package. You'll need a package.json
file in the directory, with express defined as a dependency. You may use
<code>npm info express version</code> to fetch the latest version. This is
preferred over "3.x" (as below) to prevent any future surprises.
</p><pre class="js"><code>{
  "name": "hello-world",
  "description": "hello world test app",
  "version": "0.0.1",
  "private": true,
  "dependencies": {
    "express": "3.x"
  }
}
</code></pre><p>Now that you have a package.json file, you can use <code>npm(1)</code> 
to install the dependencies. In this case, that's just Express:
</p><pre class="js"><code>$ npm install
</code></pre><p>Once npm finishes, you'll have a localized Express 3.x dependency in
the ./node_modules directory. You can verify this with <code>npm ls</code>
(as shown in the following snippet) to display a tree of Express and its
dependencies.
</p><pre class="js"><code>$ npm ls
hello-world@0.0.1 /private/tmp
└─┬ express@3.0.0beta7
  ├── commander@0.6.1
  ├─┬ connect@2.3.9
  │ ├── bytes@0.1.0
  │ ├── cookie@0.0.4
  │ ├── crc@0.2.0
  │ ├── formidable@1.0.11
  │ └── qs@0.4.2
  ├── cookie@0.0.3
  ├── debug@0.7.0
  ├── fresh@0.1.0
  ├── methods@0.0.1
  ├── mkdirp@0.3.3
  ├── range-parser@0.0.4
  ├─┬ response-send@0.0.1
  │ └── crc@0.2.0
  └─┬ send@0.0.3
    └── mime@1.2.6
    </code></pre><p>Now, to create the application itself! Create a file named app.js or server.js 
(whichever you prefer). Require express, and then create a new application with
<code>express()</code>:
</p><pre class="js"><code>var express = require('express');
var app = express();
</code></pre><p>With the new application instance you can start defining routes via <code>app.VERB()</code>,
in this case "GET /" responding with the "Hello World" string. The <code>req</code> and
<code>res</code> are the exact same objects that node provides to you, thus you may invoke
<code>req.pipe()</code>, <code>req.on('data', callback)</code> and anything else you
would do without Express involved.
</p><p>Express augments these objects to provide you with higher level
methods (such as <code>res.send()</code>, which, among other things,
adds the Content-Length for you):
</p><pre class="js"><code>app.get('/hello.txt', function(req, res){
  res.send('Hello World');
});
</code></pre><p>Now, to bind and listen for connections, invoke the <code>app.listen()</code> method.
It accepts the same arguments as node's <a href="http://nodejs.org/api/net.html#net_server_listen_port_host_backlog_listeninglistener">net.Server#listen()</a>:
</p><pre class="js"><code>var server = app.listen(3000, function() {
    console.log('Listening on port %d', server.address().port);
});</code></pre></section><section><h3 id="executable">Using express(1) to generate an app</h3><p>The Express team maintains a handy quickstart project generator, aptly named <code>express(1)</code>. If you install express-generator globally with npm, you'll have it available from anywhere on your machine:
</p><pre class="js"><code>$ npm install -g express-generator
</code></pre><p>This tool provides a simple way to get an application skeleton going,
but has limited scope, for example it supports only a few template engines,
whereas Express itself supports virtually any template engine built for node.
Be sure to check out the <code>--help</code>:
</p><pre class="js"><code>Usage: express [options]

Options:

  -h, --help          output usage information
  -V, --version       output the version number
  -e, --ejs           add ejs engine support (defaults to jade)
  -H, --hogan         add hogan.js engine support
  -c, --css <engine>  add stylesheet <engine> support (less|stylus|compass) (defaults to plain css)
  -f, --force         force on non-empty directory
  </code></pre><p>To generate an application with Jade and Stylus
support:
</p><pre class="js"><code>$ express --css stylus myapp

create : myapp
create : myapp/package.json
create : myapp/app.js
create : myapp/public
create : myapp/public/javascripts
create : myapp/public/images
create : myapp/public/stylesheets
create : myapp/public/stylesheets/style.styl
create : myapp/routes
create : myapp/routes/index.js
create : myapp/views
create : myapp/views/index.jade
create : myapp/views/layout.jade

install dependencies:
  $ cd myapp && npm install
  
run the app:
  $ DEBUG=myapp node app
  </code></pre><p>Like any other node application, you must then install the dependencies:
</p><pre class="js"><code>$ cd myapp
$ npm install
</code></pre><p>Then fire it up!
</p><pre class="js"><code>$ npm start
</code></pre><p>That's all you need to get a simple application up and running. Keep in mind
that Express is not bound to any specific directory structure, these are simply
a baseline for you to work from. For application structure alternatives be
sure to view the <a href="https://github.com/strongloop/express/tree/master/examples">examples</a>
<<<<<<< HEAD
found in the github repo.</p></section><section><h3 id="error-handling">Error handling</h3><p>Error-handling middleware are defined just like regular middleware,
however must be defined with an arity of 4, that is the signature
<code>(err, req, res, next)</code>:
=======
found in the github repo.</p></section><section><h3 id="error-handling">Error handling</h3><p>Error-handling middleware is defined just like regular middleware,
except that must be defined with an arity of 4 (that is the signature
<code>(err, req, res, next)</code>):
>>>>>>> a8aa39f9
</p><pre class="js"><code>app.use(function(err, req, res, next){
  console.error(err.stack);
  res.send(500, 'Something broke!');
});
</code></pre><p>Though not mandatory, error-handling middleware are typically defined
very last, below any other <code>app.use()</code> calls, like so:
</p><pre class="js"><code>var bodyParser = require('body-parser');
var methodOverride = require('method-override');

app.use(bodyParser());
app.use(methodOverride());
app.use(app.router);
app.use(function(err, req, res, next){
  // logic
});
</code></pre><p>Responses from within the middleware are completely arbitrary. You may
wish to respond with an HTML error page, a simple message, a JSON string,
or anything else you prefer.
</p><p>For organizational (and higher-level framework) purposes, you may define
several error-handling middleware, much like you would with
regular middleware. For example suppose you wanted to define an error-handler
for requests made via XHR, and those without, you might do:
</p><pre class="js"><code>var bodyParser = require('body-parser');
var methodOverride = require('method-override');

app.use(bodyParser());
app.use(methodOverride());
app.use(app.router);
app.use(logErrors);
app.use(clientErrorHandler);
app.use(errorHandler);
</code></pre><p>Where the more generic <code>logErrors</code> may write request and
error information to stderr, loggly, or similar services:
</p><pre class="js"><code>function logErrors(err, req, res, next) {
  console.error(err.stack);
  next(err);
}
</code></pre><p>Where <code>clientErrorHandler</code> is defined as the following (note
that the error is explicitly passed along to the next):
</p><pre class="js"><code>function clientErrorHandler(err, req, res, next) {
  if (req.xhr) {
    res.send(500, { error: 'Something blew up!' });
  } else {
    next(err);
  }
}
</code></pre><p>The following <code>errorHandler</code> "catch-all" implementation may be defined as:
</p><pre class="js"><code>function errorHandler(err, req, res, next) {
  res.status(500);
  res.render('error', { error: err });
}</code></pre></section><section><h3 id="users-online">Users online count</h3><p>This section details a full (small) application that tracks a users online
count using <a href="http://redis.io">Redis</a>. First up, you'll need to 
create a package.json file containing two dependencies: one for the redis
client, and another for Express itself. (Also, be sure you have redis installed
and running via <code>$ redis-server</code>.)
</p><pre class="js"><code>{
  "name": "app",
  "version": "0.0.1",
  "dependencies": {
    "express": "3.x",
    "redis": "*"
  }
}
</code></pre><p>Next you'll need to create an app, and a connection to redis:
</p><pre class="js"><code>var express = require('express');
var redis = require('redis');
var db = redis.createClient();
var app = express();
</code></pre><p>Next up is the middleware for tracking online users. Here we'll
use sorted sets, so that we can query redis for the users
online within the last N milliseconds. We do this by passing
a timestamp as the member's "score". Note that we're using the 
User-Agent string here, in place of what would normally be a user id.
</p><pre class="js"><code>app.use(function(req, res, next){
  var ua = req.headers['user-agent'];
  db.zadd('online', Date.now(), ua, next);
});
</code></pre><p>This next middleware is for fetching the users online
in the last minute using <strong>zrevrangebyscore</strong>
to fetch with a positive infinite max value, so that we're
always getting the most recent users. It's capped with a minimum score
of the current timestamp minus 60,000 milliseconds.
</p><pre class="js"><code>app.use(function(req, res, next){
  var min = 60 * 1000;
  var ago = Date.now() - min;
  db.zrevrangebyscore('online', '+inf', ago, function(err, users){
    if (err) return next(err);
    req.online = users;
    next();
  });
});
</code></pre><p>Finally we then use it, and bind to a port! That's
all there is to it. Visit the app in a few browsers
and you'll see the count increase.
</p><pre class="js"><code>app.get('/', function(req, res){
  res.send(req.online.length + ' users online');
});

app.listen(3000);</code></pre></section><section><h3 id="proxies">Express behind proxies</h3><p>Using Express behind a reverse proxy (such as Varnish or Nginx)
is trivial; however, it does require configuration. By enabling the 
"trust proxy" setting via <code>app.enable('trust proxy')</code>, Express 
will have knowledge that it's sitting behind a proxy and that the 
<code>X-Forwarded-*</code> header fields may be trusted. (Otherwise, 
they are easily spoofed.)
</p><p>Enabling this setting has several subtle effects. The first is
that <code>X-Forwarded-Proto</code> may be set by the reverse proxy to
tell the app whether it is https or simply http. This value is reflected
by <a href="/api#req.protocol">req.protocol</a>.
</p><p>The second change is that the <a href="/api#req.ip">req.ip</a> 
and <a href="/api#req.ips">req.ips</a> values will be populated with
<code>X-Forwarded-For</code>'s list of addresses. </p></section><section><h3 id="debugging-express">Debugging Express</h3><p>Express uses the <a href="https://github.com/visionmedia/debug">debug</a> module
internally to log information about route matches and application mode.
To see this information, simply set the <code>DEBUG</code> environment variable to
<code>express:*</code> when launching your app and the debug information will
appear on the console.
</p><pre class="sh"><code>$ DEBUG=express:* node ./bin/www
</code></pre><p>Running this on the <code>hello world</code> example would print the following
</p><pre class="sh"><code>express:application booting in development mode +0ms
express:router defined get /hello.txt +0ms
express:router defined get /hello.txt +1ms
</code></pre><p>Additionally, the app generated by the express executable (generator) also uses the <code>debug</code> module and by default is scoped to the <code>my-application</code> debug namespace.
</p><p>You can enable those debug statements with the following command
</p><pre class="sh"><code>$ DEBUG=my-application node ./bin/www
</code></pre><p>For more documentation on <code>debug</code>, see the <a href="https://github.com/visionmedia/debug">debug guide</a>
</p></section></section><noscript><iframe src="//www.googletagmanager.com/ns.html?id=GTM-5XL76H" height="0" width="0" style="display: none; visibility: hidden;"></iframe></noscript><script>(function(w,d,s,l,i) {w[l]=w[l]||[];
  w[l].push({'gtm.start': new Date().getTime(),event:'gtm.js'});
  var f=d.getElementsByTagName(s)[0], j=d.createElement(s),dl=l!='dataLayer'?'&l='+l:'';
  j.async=true;
  j.src= '//www.googletagmanager.com/gtm.js?id='+i+dl;f.parentNode.insertBefore(j,f);
})
(window,document,'script','dataLayer','GTM-5XL76H');
</script><a id="top" href="#"><img src="/images/arrow.png"></a><footer><div id="footer-content">© 2012 TJ Holowaychuk. All rights reserved.</div></footer></body></html><|MERGE_RESOLUTION|>--- conflicted
+++ resolved
@@ -111,15 +111,9 @@
 that Express is not bound to any specific directory structure, these are simply
 a baseline for you to work from. For application structure alternatives be
 sure to view the <a href="https://github.com/strongloop/express/tree/master/examples">examples</a>
-<<<<<<< HEAD
-found in the github repo.</p></section><section><h3 id="error-handling">Error handling</h3><p>Error-handling middleware are defined just like regular middleware,
-however must be defined with an arity of 4, that is the signature
-<code>(err, req, res, next)</code>:
-=======
 found in the github repo.</p></section><section><h3 id="error-handling">Error handling</h3><p>Error-handling middleware is defined just like regular middleware,
 except that must be defined with an arity of 4 (that is the signature
 <code>(err, req, res, next)</code>):
->>>>>>> a8aa39f9
 </p><pre class="js"><code>app.use(function(err, req, res, next){
   console.error(err.stack);
   res.send(500, 'Something broke!');
