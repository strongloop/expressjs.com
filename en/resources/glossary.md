---
### TRANSLATION INSTRUCTIONS FOR THIS SECTION:
### TRANSLATE THE VALUE OF THE title ATTRIBUTE AND UPDATE THE VALUE OF THE lang ATTRIBUTE.
### DO NOT CHANGE ANY OTHER TEXT.
layout: page
title: Express glossary
menu: resources
lang: en
redirect_from: "/resources/glossary.html"
### END HEADER BLOCK - BEGIN GENERAL TRANSLATION
---

# Glossary

<div class="doc-box doc-warn">This is currently a working draft</div>

### application

In general, one or more programs that are designed to carry out operations for a specific purpose.  In the context of Express, a program that uses the Express API running on the Node.js platform.  Might also refer to an [app object](/{{ page.lang }}/api.html#express).

### API

Application programming interface.  Spell out the abbreviation when it is first used.

### Express

A fast, un-opinionated, minimalist web framework for Node.js applications.  In general, "Express" is preferred to "Express.js," though the latter is acceptable.

### libuv

A multi-platform support library which focuses on asynchronous I/O, primarily developed for use by Node.js.

### middleware

A function that is invoked by the Express routing layer before the final request handler, and thus sits in the middle between a raw request and the final intended route.  A few fine points of terminology around middleware:

  * `var foo = require('middleware')` is called _requiring_ or _using_ a Node.js module. Then the statement `var mw = foo()`  typically returns the middleware.
  * `app.use(mw)` is called _adding the middleware to the global processing stack_.
  * `app.get('/foo', mw, function (req, res) { ... })` is called _adding the middleware to the "GET /foo" processing stack_.

### Node.js

A software platform that is used to build scalable network applications. Node.js uses JavaScript as its scripting language, and achieves high throughput via non-blocking I/O and a single-threaded event loop.  See [nodejs.org](https://nodejs.org/en/). **Usage note**: Initially, "Node.js," thereafter "Node".

### open-source, open source

When used as an adjective, hyphenate; for example: "This is open-source software." See [Open-source software on Wikipedia](http://en.wikipedia.org/wiki/Open-source_software). Note: Although it is common not to hyphenate this term, we are using the standard English rules for hyphenating a compound adjective.

### request

An HTTP request.  A client submits an HTTP request message to a server, which returns a response.  The request must use one of several [request methods](https://en.wikipedia.org/wiki/Hypertext_Transfer_Protocol#Request_methods) such as GET, POST, and so on.

### response

An HTTP response. A server returns an HTTP response message to the client. The response contains completion status information about the request and might also contain requested content in its message body.

### route

Part of a URL that identifies a resource.  For example, in `http://foo.com/products/id`, "/products/id" is the route.

### router

<<<<<<< HEAD
See [router](/{{ page.lang }}/4x/api.html#router) in the API reference.
=======
See [router](/{{ page.lang }}/api.html#router) in the API reference.
>>>>>>> 074a1ce3
<|MERGE_RESOLUTION|>--- conflicted
+++ resolved
@@ -60,8 +60,4 @@
 
 ### router
 
-<<<<<<< HEAD
-See [router](/{{ page.lang }}/4x/api.html#router) in the API reference.
-=======
-See [router](/{{ page.lang }}/api.html#router) in the API reference.
->>>>>>> 074a1ce3
+See [router](/{{ page.lang }}/api.html#router) in the API reference.