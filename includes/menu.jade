--- conflicted
+++ resolved
@@ -38,11 +38,7 @@
             li
               a(href='/guide/migrating-4.html') Moving to Express 4
             li
-<<<<<<< HEAD
-              a(href='/en/guide/using-middleware.html') Using middleware
-=======
-              a(href='/guide/using-components.html') Using components
->>>>>>> 7c95acb9
+              a(href='/guide/using-middleware.html') Using middleware
             li
               a(href='/guide/using-template-engines.html') Using template engines
             li
@@ -66,13 +62,7 @@
           a(href='/advanced/express-components.html', class=active == 'advanced' ? 'active' : '') Advanced topics
           ul
             li
-<<<<<<< HEAD
-              a(href='/en/advanced/developing-template-engines.html') Template engines
-=======
-              a(href='/advanced/express-components.html') Express components
-            li
               a(href='/advanced/developing-template-engines.html') Template engines
->>>>>>> 7c95acb9
             li
               a(href='/advanced/security.html') Security
             li
@@ -86,18 +76,10 @@
             li
               a(href='/resources/glossary.html') Glossary
             li
-<<<<<<< HEAD
-              a(href='/en/resources/middleware.html') Middleware
+              a(href='/resources/middleware.html') Middleware
             li
-              a(href='/en/resources/applications.html') Applications
-=======
               a(href='/resources/applications.html') Applications
->>>>>>> 7c95acb9
             li
               a(href='/resources/community.html') Community
             li
-<<<<<<< HEAD
-              a(href='/en/resources/books.html') Books and blogs
-=======
-              a(href='/resources/books.html') Books
->>>>>>> 7c95acb9
+              a(href='/resources/books-blogs.html') Books and blogs