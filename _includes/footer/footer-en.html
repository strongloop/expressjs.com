<<<<<<< HEAD
<!-- NLS_CHARSET=UTF-8 -->
<noscript>
    <iframe src="//www.googletagmanager.com/ns.html?id=GTM-5XL76H" height="0" width="0" style="display: none; visibility: hidden;"></iframe>
</noscript>
<script>
(function(w, d, s, l, i) {
    w[l] = w[l] || [];
    w[l].push({
        'gtm.start': new Date().getTime(),
        event: 'gtm.js'
    });
    var f = d.getElementsByTagName(s)[0],
        j = d.createElement(s),
        dl = l != 'dataLayer' ? '&l=' + l : '';
    j.async = true;
    j.src =
        '//www.googletagmanager.com/gtm.js?id=' + i + dl;
    f.parentNode.insertBefore(j, f);
})(window, document, 'script', 'dataLayer', 'GTM-5XL76H');
</script>
<a id="top" href="#"><img src="/images/arrow.png"></a>

<footer>
    <div id="footer-content">
        <div id="github">
            <iframe src="http://ghbtns.com/github-btn.html?user=strongloop&amp;repo=express&amp;type=watch&amp;count=true" allowtransparency="true" frameborder="0" scrolling="0" width="110" height="20"></iframe>
        </div>
        <div id="sponsor">The <a href="https://github.com/strongloop/express/">Express project</a> is sponsored by <a href="http://strongloop.com/">StrongLoop</a>. </div>
        <div id="fork"><a href="https://github.com/strongloop/expressjs.com">Fork the website on GitHub</a>.
        </div>
        <div>Copyright &copy; StrongLoop, Inc., and other expressjs.com contributors.</div>
    </div>
</footer>
=======
<noscript>
    <iframe src="//www.googletagmanager.com/ns.html?id=GTM-5XL76H" height="0" width="0" style="display: none; visibility: hidden;"></iframe>
</noscript>
<script>
(function(w, d, s, l, i) {
    w[l] = w[l] || [];
    w[l].push({
        'gtm.start': new Date().getTime(),
        event: 'gtm.js'
    });
    var f = d.getElementsByTagName(s)[0],
        j = d.createElement(s),
        dl = l != 'dataLayer' ? '&l=' + l : '';
    j.async = true;
    j.src =
        '//www.googletagmanager.com/gtm.js?id=' + i + dl;
    f.parentNode.insertBefore(j, f);
})(window, document, 'script', 'dataLayer', 'GTM-5XL76H');
</script>
<a id="top" href="#"><img src="/images/arrow.png"></a>

<footer>
    <div id="footer-content">
        <div id="github">
            <iframe src="http://ghbtns.com/github-btn.html?user=strongloop&amp;repo=express&amp;type=watch&amp;count=true" allowtransparency="true" frameborder="0" scrolling="0" width="110" height="20"></iframe>
        </div>
        <div id="sponsor">The <a href="https://github.com/strongloop/express/">Express project</a> is sponsored by <a href="http://strongloop.com/">StrongLoop</a>. </div>
        <div id="fork"><a href="https://github.com/strongloop/expressjs.com">Fork the website on GitHub</a>.
        </div>
        <div>Copyright &copy; StrongLoop, Inc., and other expressjs.com contributors.</div>
    </div>
</footer>
>>>>>>> 9d5fc76a
<|MERGE_RESOLUTION|>--- conflicted
+++ resolved
@@ -1,4 +1,3 @@
-<<<<<<< HEAD
 <!-- NLS_CHARSET=UTF-8 -->
 <noscript>
     <iframe src="//www.googletagmanager.com/ns.html?id=GTM-5XL76H" height="0" width="0" style="display: none; visibility: hidden;"></iframe>
@@ -31,38 +30,4 @@
         </div>
         <div>Copyright &copy; StrongLoop, Inc., and other expressjs.com contributors.</div>
     </div>
-</footer>
-=======
-<noscript>
-    <iframe src="//www.googletagmanager.com/ns.html?id=GTM-5XL76H" height="0" width="0" style="display: none; visibility: hidden;"></iframe>
-</noscript>
-<script>
-(function(w, d, s, l, i) {
-    w[l] = w[l] || [];
-    w[l].push({
-        'gtm.start': new Date().getTime(),
-        event: 'gtm.js'
-    });
-    var f = d.getElementsByTagName(s)[0],
-        j = d.createElement(s),
-        dl = l != 'dataLayer' ? '&l=' + l : '';
-    j.async = true;
-    j.src =
-        '//www.googletagmanager.com/gtm.js?id=' + i + dl;
-    f.parentNode.insertBefore(j, f);
-})(window, document, 'script', 'dataLayer', 'GTM-5XL76H');
-</script>
-<a id="top" href="#"><img src="/images/arrow.png"></a>
-
-<footer>
-    <div id="footer-content">
-        <div id="github">
-            <iframe src="http://ghbtns.com/github-btn.html?user=strongloop&amp;repo=express&amp;type=watch&amp;count=true" allowtransparency="true" frameborder="0" scrolling="0" width="110" height="20"></iframe>
-        </div>
-        <div id="sponsor">The <a href="https://github.com/strongloop/express/">Express project</a> is sponsored by <a href="http://strongloop.com/">StrongLoop</a>. </div>
-        <div id="fork"><a href="https://github.com/strongloop/expressjs.com">Fork the website on GitHub</a>.
-        </div>
-        <div>Copyright &copy; StrongLoop, Inc., and other expressjs.com contributors.</div>
-    </div>
-</footer>
->>>>>>> 9d5fc76a
+</footer>