--- conflicted
+++ resolved
@@ -1,13 +1,8 @@
 <h3 id='res.json'>res.json([body])</h3>
 
-<<<<<<< HEAD
-Sends a JSON response. This method is identical to `res.send()` with an object or array as the parameter.
-However, you can use it to convert other values to JSON, such as `null`, and `undefined` 
-=======
 Sends a JSON response. This method sends a response with the provided argument stringified as json with the correct content-type.
 This method accepts any JSON type as the parameter (object, array, string, boolean number).
 However, you can use it to convert other values to JSON, such as `null`, and `undefined`.
->>>>>>> 44e7180f
 (although these are technically not valid JSON).
 
 ```js
