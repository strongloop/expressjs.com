<h3 id='app.use'>app.use([path,] function [, function...])</h3>

Mounts the [middleware](/guide/using-middleware.html) `function`(s) at the `path`. If `path` is not specified, it defaults to "/".

<div class="doc-box doc-info" markdown="1">
  A route will match any path that follows its path immediately with a "<code>/</code>".
  For example: <code>app.use('/apple', ...)</code> will match "/apple", "/apple/images",
  "/apple/images/news", and so on.
</div>

Note that `req.originalUrl` in a middleware function is a combination of `req.baseUrl` and `req.path`, as shown in the following example.

{% highlight js %}
app.use('/admin', function(req, res, next) {
  // GET 'http://www.example.com/admin/new'
  console.log(req.originalUrl); // '/admin/new'
  console.log(req.baseUrl); // '/admin'
  console.log(req.path); // '/new'
  next();
});
{% endhighlight %}
<<<<<<< HEAD
=======
</div>
>>>>>>> a3da768f

Mounting a middleware function at a `path` will cause the middleware function to be executed whenever the base of the requested path matches the `path`.

Since `path` defaults to "/", middleware mounted without a path will be executed for every request to the app.

{% highlight js %}
// this middleware will be executed for every request to the app
app.use(function (req, res, next) {
  console.log('Time: %d', Date.now());
  next();
});
{% endhighlight %}
<<<<<<< HEAD

<div class="doc-box doc-info" markdown="1">
**NOTE**

Sub-apps will:

* Not inherit the value of settings that have a default value.  You must set the value in the sub-app.
* Inherit the value of settings with no default value.

For details, see [Application settings](/en/4x/api.html#app.settings.table).
</div>

=======
>>>>>>> a3da768f

Middleware functions are executed sequentially, therefore the order of middleware inclusion is important.

{% highlight js %}
// this middleware will not allow the request to go beyond it
app.use(function(req, res, next) {
  res.send('Hello World');
});

// requests will never reach this route
app.get('/', function (req, res) {
  res.send('Welcome');
});
{% endhighlight %}

`path` can be a string representing a path, a path pattern, a regular expression to match paths,
or an array of combinations thereof.


The following table provides some simple examples of mounting middleware.

<div class="table-scroller">
<table class="doctable" border="1">

  <thead>
    <tr>
      <th> Type </th>
      <th> Example </th>
    </tr>
  </thead>
  <tbody>

    <tr>
      <td>Path</td>
      <td>
      This will match paths starting with `/abcd`:
        <pre><code class="language-js">app.use('/abcd', function (req, res, next) {
  next();
});</code></pre>
      </td>
    </tr>

    <tr>
      <td>Path Pattern</td>
      <td>
      This will match paths starting with `/abcd` and `/abd`:
        <pre><code class="language-js">app.use('/abc?d', function (req, res, next) {
  next();
});</code></pre>

This will match paths starting with `/abcd`, `/abbcd`, `/abbbbbcd`, and so on:
<pre><code class="language-js">
app.use('/ab+cd', function (req, res, next) {
  next();
});</code></pre>

This will match paths starting with `/abcd`, `/abxcd`, `/abFOOcd`, `/abbArcd`, and so on:
<pre><code class="language-js">
app.use('/ab\*cd', function (req, res, next) {
  next();
});</code></pre>

This will match paths starting with `/ad` and `/abcd`:
<pre><code class="language-js">
app.use('/a(bc)?d', function (req, res, next) {
  next();
});</code></pre>
      </td>
    </tr>

    <tr>
      <td>Regular Expression</td>
      <td>
      This will match paths starting with `/abc` and `/xyz`:
        <pre><code class="language-js">app.use(/\/abc|\/xyz/, function (req, res, next) {
  next();
});</code></pre>
      </td>
    </tr>

    <tr>
      <td>Array</td>
      <td>
      This will match paths starting with `/abcd`, `/xyza`, `/lmn`, and `/pqr`:
        <pre><code class="language-js">app.use(['/abcd', '/xyza', /\/lmn|\/pqr/], function (req, res, next) {
  next();
});</code></pre>
      </td>
    </tr>

  </tbody>

</table>
</div>

`function` can be a middleware function, a series of middleware functions,
an array of middleware functions, or a combination of all of them.
Since [router](#router) and [app](#application) implement the middleware interface, you can use them
as you would any other middleware function.

<table class="doctable" border="1">

  <thead>
    <tr>
      <th>Usage</th>
      <th>Example</th>
    </tr>
  </thead>
  <tbody>

    <tr>
      <td>Single Middleware</td>
      <td>You can define and mount a middleware function locally.
<pre><code class="language-js">app.use(function (req, res, next) {
  next();
});
</code></pre>
A router is valid middleware.

<pre><code class="language-js">var router = express.Router();
router.get('/', function (req, res, next) {
  next();
});
app.use(router);
</code></pre>

An Express app is valid middleware.
<pre><code class="language-js">var subApp = express();
subApp.get('/', function (req, res, next) {
  next();
});
app.use(subApp);
</code></pre>
      </td>
    </tr>

    <tr>
      <td>Series of Middleware</td>
      <td>
        You can specify more than one middleware function at the same mount path.
<pre><code class="language-js">var r1 = express.Router();
r1.get('/', function (req, res, next) {
  next();
});

var r2 = express.Router();
r2.get('/', function (req, res, next) {
  next();
});

app.use(r1, r2);
</code></pre>
      </td>
    </tr>

    <tr>
      <td>Array</td>
      <td>
      Use an array to group middleware logically.
      If you pass an array of middleware as the first or only middleware parameters, then you _must_ specify the mount path.
<pre><code class="language-js">var r1 = express.Router();
r1.get('/', function (req, res, next) {
  next();
});

var r2 = express.Router();
r2.get('/', function (req, res, next) {
  next();
});

app.use('/', [r1, r2]);
</code></pre>
      </td>
    </tr>

    <tr>
      <td>Combination</td>
      <td>
        You can combine all the above ways of mounting middleware.
<pre><code class="language-js">function mw1(req, res, next) { next(); }
function mw2(req, res, next) { next(); }

var r1 = express.Router();
r1.get('/', function (req, res, next) { next(); });

var r2 = express.Router();
r2.get('/', function (req, res, next) { next(); });

var subApp = express();
subApp.get('/', function (req, res, next) { next(); });

app.use(mw1, [mw2, r1, r2], subApp);
</code></pre>
      </td>
    </tr>

  </tbody>

</table>

Following are some examples of using the [express.static](/guide/using-middleware.html#middleware.built-in)
middleware in an Express app.

Serve static content for the app from the "public" directory in the application directory:

{% highlight js %}
// GET /style.css etc
app.use(express.static(__dirname + '/public'));
{% endhighlight %}

Mount the middleware at "/static" to serve static content only when their request path is prefixed with "/static":

{% highlight js %}
// GET /static/style.css etc.
app.use('/static', express.static(__dirname + '/public'));
{% endhighlight %}

Disable logging for static content requests by loading the logger middleware after the static middleware:

{% highlight js %}
app.use(express.static(__dirname + '/public'));
app.use(logger());
{% endhighlight %}

Serve static files from multiple directories, but give precedence to "./public" over the others:

{% highlight js %}
app.use(express.static(__dirname + '/public'));
app.use(express.static(__dirname + '/files'));
app.use(express.static(__dirname + '/uploads'));
{% endhighlight %}<|MERGE_RESOLUTION|>--- conflicted
+++ resolved
@@ -19,10 +19,6 @@
   next();
 });
 {% endhighlight %}
-<<<<<<< HEAD
-=======
-</div>
->>>>>>> a3da768f
 
 Mounting a middleware function at a `path` will cause the middleware function to be executed whenever the base of the requested path matches the `path`.
 
@@ -35,7 +31,6 @@
   next();
 });
 {% endhighlight %}
-<<<<<<< HEAD
 
 <div class="doc-box doc-info" markdown="1">
 **NOTE**
@@ -47,9 +42,6 @@
 
 For details, see [Application settings](/en/4x/api.html#app.settings.table).
 </div>
-
-=======
->>>>>>> a3da768f
 
 Middleware functions are executed sequentially, therefore the order of middleware inclusion is important.
 
