--- conflicted
+++ resolved
@@ -1,14 +1,10 @@
 <h3 id='router.param'>router.param(name, callback)</h3>
 
-<<<<<<< HEAD
 Add callback triggers to route parameters, where `name` is the name of the parameter and `callback` is the callback function. The parameters of the callback function are the request object, the response object, the next middleware, and the value of the parameter, in that order.  Although `name` is technically optional, using this method without it is deprecated starting with Express v4.11.0 (see below).
-=======
-Add callback triggers to route parameters, where `name` is the name of the parameter, and `function` is the callback function. The parameters of the callback function are the request object, the response object, the next middleware, and the value of the parameter, in that order.
 
 <div class="doc-box doc-info" markdown="1">
 Unlike `app.param()`, `router.param()` does not accept an array of route parameters.
 </div>
->>>>>>> 9d9367d5
 
 For example, when `:user` is present in a route path, you may map user loading logic to automatically provide `req.user` to the route, or perform validations on the parameter input.
 
