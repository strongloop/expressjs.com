# Database integration

Adding database connectivity capability to Express apps is just a matter of loading an appropriate Node.js driver for the database in your app. This document briefly explains how to add and use some of the most popular Node modules for database systems in your Express app:

* [Cassandra](#cassandra)
* [LevelDB](#leveldb)
* [MySQL](#mysql)
* [MongoDB](#mongo)
* [Neo4j](#neo4j)
* [PostgreSQL](#postgres)
* [Redis](#redis)
* [SQLite](#sqlite)
* [CouchDB](#couchdb)

<div class="doc-box doc-notice">These database drivers are among many that are available.  For other options,
search on the [npm](https://www.npmjs.com/) site.</div>

<a name="cassandra"></a>
## Cassandra

**Node module**: [cassandra-driver](https://github.com/datastax/nodejs-driver)  
**Installation**: `$ npm install cassandra-driver`  
**Example**

```js
var cassandra = require('cassandra-driver');
var client = new cassandra.Client({ contactPoints: ['localhost']});

client.execute('select key from system.local', function(err, result) {
  if (err) throw err;
  console.log(result.rows[0]);
});
```

<a name="leveldb"></a>
## LevelDB

**Node module**: [levelup](https://github.com/rvagg/node-levelup)  
**Installation**: `$ npm install level`  
**Example**

```js
var levelup = require('levelup');
var db = levelup('./mydb');

db.put('name', 'LevelUP', function (err) {

  if (err) return console.log('Ooops!', err);
  db.get('name', function (err, value) {
    if (err) return console.log('Ooops!', err);
    console.log('name=' + value)
  });

});
```

<a name="mysql"></a>
## MySQL

**Node module**: [mysql](https://github.com/felixge/node-mysql/)  
**Installation**: `$ npm install mysql`  
**Example**

```js
var mysql      = require('mysql');
var connection = mysql.createConnection({
  host     : 'localhost',
  user     : 'dbuser',
  password : 's3kreee7'
});

connection.connect();

connection.query('SELECT 1 + 1 AS solution', function(err, rows, fields) {
  if (err) throw err;
  console.log('The solution is: ', rows[0].solution);
});

connection.end();
```

<a name="mongo"></a>
## MongoDB

**Node module**: [mongoskin](https://github.com/kissjs/node-mongoskin)  
**Installation**: `$ npm install mongoskin`  
**Example**

```js
var db = require('mongoskin').db('localhost:27017/animals');

db.collection('mamals').find().toArray(function(err, result) {
  if (err) throw err;
  console.log(result);
});
```

If you want a object model driver for MongoDB, checkout [Mongoose](https://github.com/LearnBoost/mongoose).

<a name="neo4j"></a>
## Neo4j

**Node module**: [apoc](https://github.com/hacksparrow/apoc)  
**Installation**: `$ npm install apoc`  
**Example**

```js
var apoc = require('apoc');

apoc.query('match (n) return n').exec().then(
  function (response) {
    console.log(response);
  },
  function (fail) {
    console.log(fail);
  }
);
```

<a name="postgres"></a>
## PostgreSQL

**Node module**: [pg](https://github.com/brianc/node-postgres)  
**Installation**: `$ npm install pg`  
**Example**

```js
var pg = require('pg');
var conString = "postgres://username:password@localhost/database";

pg.connect(conString, function(err, client, done) {

  if (err) {
    return console.error('error fetching client from pool', err);
  }
  client.query('SELECT $1::int AS number', ['1'], function(err, result) {
    done();
    if (err) {
      return console.error('error running query', err);
    }
    console.log(result.rows[0].number);
  });

});
```

<a name="redis"></a>
## Redis

**Node module**: [redis](https://github.com/mranney/node_redis)  
**Installation**: `$ npm install redis`  
**Example**

```js
var client = require('redis').createClient();

client.on('error', function (err) {
  console.log('Error ' + err);
});

client.set('string key', 'string val', redis.print);
client.hset('hash key', 'hashtest 1', 'some value', redis.print);
client.hset(['hash key', 'hashtest 2', 'some other value'], redis.print);

client.hkeys('hash key', function (err, replies) {

  console.log(replies.length + ' replies:');
  replies.forEach(function (reply, i) {
    console.log('    ' + i + ': ' + reply);
  });

  client.quit();

});
```

<a name="sqlite"></a>
## SQLite

**Node module**: [sqlite3](https://github.com/mapbox/node-sqlite3)  
**Installation**: `$ npm install sqlite3`  
**Example**

```js
var sqlite3 = require('sqlite3').verbose();
var db = new sqlite3.Database(':memory:');

db.serialize(function() {

  db.run('CREATE TABLE lorem (info TEXT)');
  var stmt = db.prepare('INSERT INTO lorem VALUES (?)');

  for (var i = 0; i < 10; i++) {
    stmt.run('Ipsum ' + i);
  }

  stmt.finalize();

  db.each('SELECT rowid AS id, info FROM lorem', function(err, row) {
    console.log(row.id + ': ' + row.info);
  });
});

db.close();
```

<a name="couchdb"></a>
## CouchDB

**Node module**: [nano](https://github.com/dscape/nano)  
**Installation**: `$ npm install nano`  
**Example**

<<<<<<< HEAD
## CouchDB -->
=======
```js
var nano = require("nano")("http://localhost:5984");
nano.db.create("books");
var books = nano.db.use("books");

//Insert a book document in the books database
books.insert({name: "The Art of war"}, null, function(err, body) {
  if (!err){
    console.log(body);
  }
});

//Get a list of all books
books.list(function(err, body){
  console.log(body.rows);
}


```
<!-- ## Riak

## Cassandra -->
>>>>>>> c0ca7027
<|MERGE_RESOLUTION|>--- conflicted
+++ resolved
@@ -3,6 +3,7 @@
 Adding database connectivity capability to Express apps is just a matter of loading an appropriate Node.js driver for the database in your app. This document briefly explains how to add and use some of the most popular Node modules for database systems in your Express app:
 
 * [Cassandra](#cassandra)
+* [CouchDB](#couchdb)
 * [LevelDB](#leveldb)
 * [MySQL](#mysql)
 * [MongoDB](#mongo)
@@ -10,7 +11,6 @@
 * [PostgreSQL](#postgres)
 * [Redis](#redis)
 * [SQLite](#sqlite)
-* [CouchDB](#couchdb)
 
 <div class="doc-box doc-notice">These database drivers are among many that are available.  For other options,
 search on the [npm](https://www.npmjs.com/) site.</div>
@@ -30,6 +30,31 @@
   if (err) throw err;
   console.log(result.rows[0]);
 });
+```
+
+<a name="couchdb"></a>
+## CouchDB
+
+**Node module**: [nano](https://github.com/dscape/nano)  
+**Installation**: `$ npm install nano`  
+**Example**
+
+```js
+var nano = require('nano')('http://localhost:5984');
+nano.db.create('books');
+var books = nano.db.use('books');
+
+//Insert a book document in the books database
+books.insert({name: 'The Art of war'}, null, function(err, body) {
+  if (!err){
+    console.log(body);
+  }
+});
+
+//Get a list of all books
+books.list(function(err, body){
+  console.log(body.rows);
+}
 ```
 
 <a name="leveldb"></a>
@@ -202,38 +227,4 @@
 });
 
 db.close();
-```
-
-<a name="couchdb"></a>
-## CouchDB
-
-**Node module**: [nano](https://github.com/dscape/nano)  
-**Installation**: `$ npm install nano`  
-**Example**
-
-<<<<<<< HEAD
-## CouchDB -->
-=======
-```js
-var nano = require("nano")("http://localhost:5984");
-nano.db.create("books");
-var books = nano.db.use("books");
-
-//Insert a book document in the books database
-books.insert({name: "The Art of war"}, null, function(err, body) {
-  if (!err){
-    console.log(body);
-  }
-});
-
-//Get a list of all books
-books.list(function(err, body){
-  console.log(body.rows);
-}
-
-
-```
-<!-- ## Riak
-
-## Cassandra -->
->>>>>>> c0ca7027
+```