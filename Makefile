
JADE = ./node_modules/.bin/jade

HTML = index.html \
	api.html \
	3x/api.html \
	4x/api.html \
<<<<<<< HEAD
  en/resources/books.html \
  en/resources/community.html \
  en/resources/applications.html \
  en/resources/glossary.html \
  en/resources/middleware.html \
  en/starter/faq.html \
  en/starter/generator.html \
  en/starter/hello-world.html \
  en/starter/installing.html \
  en/starter/basic-routing.html \
  en/guide/routing.html \
  en/guide/error-handling.html \
  en/guide/debugging.html \
  en/guide/behind-proxies.html \
  en/guide/migrating-4.html \
  en/guide/using-middleware.html \
  en/guide/using-template-engines.html \
  en/guide/database-integration.html \
  en/advanced/security.html \
  en/advanced/performance.html \
  en/advanced/express-components.html \
  en/advanced/developing-template-engines.html
=======
  resources/books.html \
  resources/community.html \
  resources/applications.html \
  resources/glossary.html \
  starter/faq.html \
  starter/generator.html \
  starter/hello-world.html \
  starter/installing.html \
  starter/basic-routing.html \
  guide/routing.html \
  guide/error-handling.html \
  guide/debugging.html \
  guide/behind-proxies.html \
  guide/migrating-4.html \
  guide/using-components.html \
  guide/using-template-engines.html \
  guide/database-integration.html \
  advanced/security.html \
  advanced/performance.html \
  advanced/express-components.html \
  advanced/developing-template-engines.html
>>>>>>> 7c95acb9

docs: $(HTML)

4x/api.html: 4x/api.jade 4x/en/api/*.jade includes/*.jade
	$(JADE) --path $< < $< > $@

%.html: %.jade includes/*.jade guide/*.jade resources/*.jade advanced/*.jade starter/*.jade
	$(JADE) --path $< < $< > $@

clean:
	rm -f *.html 3x/*.html 4x/*.html guide/*.html resources/*.html advanced/*.html starter/*.html

.PHONY: docs clean<|MERGE_RESOLUTION|>--- conflicted
+++ resolved
@@ -5,33 +5,10 @@
 	api.html \
 	3x/api.html \
 	4x/api.html \
-<<<<<<< HEAD
-  en/resources/books.html \
-  en/resources/community.html \
-  en/resources/applications.html \
-  en/resources/glossary.html \
-  en/resources/middleware.html \
-  en/starter/faq.html \
-  en/starter/generator.html \
-  en/starter/hello-world.html \
-  en/starter/installing.html \
-  en/starter/basic-routing.html \
-  en/guide/routing.html \
-  en/guide/error-handling.html \
-  en/guide/debugging.html \
-  en/guide/behind-proxies.html \
-  en/guide/migrating-4.html \
-  en/guide/using-middleware.html \
-  en/guide/using-template-engines.html \
-  en/guide/database-integration.html \
-  en/advanced/security.html \
-  en/advanced/performance.html \
-  en/advanced/express-components.html \
-  en/advanced/developing-template-engines.html
-=======
-  resources/books.html \
+  resources/books-blogs.html \
   resources/community.html \
   resources/applications.html \
+  resources/middleware.html \
   resources/glossary.html \
   starter/faq.html \
   starter/generator.html \
@@ -43,14 +20,12 @@
   guide/debugging.html \
   guide/behind-proxies.html \
   guide/migrating-4.html \
-  guide/using-components.html \
+  guide/using-middleware.html \
   guide/using-template-engines.html \
   guide/database-integration.html \
   advanced/security.html \
   advanced/performance.html \
-  advanced/express-components.html \
   advanced/developing-template-engines.html
->>>>>>> 7c95acb9
 
 docs: $(HTML)
 
