--- conflicted
+++ resolved
@@ -1,23 +1,18 @@
 h3(id='res.properties') Properties
 
 section
-<<<<<<< HEAD
   h3(id='res.headersSent') res.headersSent
   include:md ./res-headersSent.md
-=======
-  h3(id='res.append') res.append(field, [value])
-  include:md ./res-append.md
-
-section
-  h3(id='res.status') res.status(code)
-  include:md ./res-status.md
->>>>>>> f842b4e6
 
 section
   h3(id='res.locals') res.locals
   include:md ./res-locals.md
 
 h3(id='res.methods') Methods
+
+section
+  h3(id='res.append') res.append(field, [value])
+  include:md ./res-append.md
 
 section
   h3(id='res.attachment') res.attachment([filename])
