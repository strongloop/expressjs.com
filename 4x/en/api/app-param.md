--- conflicted
+++ resolved
@@ -1,18 +1,7 @@
-<<<<<<< HEAD
-Maps logic to route parameters. For example, when `:user` is present in a route
-path, you may map user loading logic to automatically provide `req.user` to the
-route, or perform validations on the parameter input.
-=======
 Add callback triggers to route paramters, where `name` is the name of the parameter or an array of them, and `function` is the callback function. The parameters of the callback function are the request object, the response object, the next middleware, and the value of the parameter, in that order.
->>>>>>> 14848e64
 
 For example, when `:user` is present in a route path, you may map user loading logic to automatically provide `req.user` to the route, or perform validations on the parameter input.
 
-<<<<<<< HEAD
-* Param callback functions are local to the router on which they are defined.  Mounted apps or routers do not inherit them.
-Hence, param callbacks defined on `app` will be triggered only by route parameters defined on `app` routes.
-* A param callback will be called only once in a request-response cycle, even if the parameter is matched in multiple routes.
-=======
 ```js
 app.param('user', function(req, res, next, id) {
 
@@ -33,7 +22,6 @@
 Param callback functions are local to the router on which they are defined. They are not inherited by mounted apps or routers. Hence, param callbacks defined on `app` will be triggered only by route parameters defined on `app` routes.
 
 A param callback will be called only once in a request-response cycle, even if the parameter is matched in multiple routes, as shown in the following example.
->>>>>>> 14848e64
 
 ```js
 app.param('id', function (req, res, next, id) {
@@ -52,30 +40,6 @@
 });
 ```
 
-<<<<<<< HEAD
-The following snippet illustrates how the `callback` is much like middleware,
-thus supporting asynchronous operations. However, it provides the additional
-value of the parameter (here named as `id`), derived from the corresponding
-parameter in the `req.params` object.  An attempt to load the user is then
-performed, assigning `req.user`;  otherwise an error is passed to `next(err)`.
-
-```js
-app.param('user', function(req, res, next, id){
-  User.find(id, function(err, user){
-    if (err) {
-      next(err);
-    } else if (user) {
-      req.user = user;
-      next();
-    } else {
-      next(new Error('failed to load user'));
-    }
-  });
-});
-```
-
-=======
->>>>>>> 14848e64
 <div class="doc-box doc-warn">`app.param(callback)` is deprecated as of v4.11.0.</div>
 
 By passing only a callback function, you can alter the `app.param()` API. For example the [express-params](http://github.com/expressjs/express-params) defines the following callback which allows you to restrict parameters to a given regular expression.
@@ -89,10 +53,6 @@
   res.send('user ' + req.params.id);
 });
 
-<<<<<<< HEAD
-This example is a bit more advanced. It checks if the second argument is a regular
-expression, and if so returns the callback function, that acts much like the "user" param example.
-=======
 app.get('/range/:range(\\w+\.\.\\w+)', function(req, res){
   var range = req.params.range.split('..');
   res.send('from ' + range[0] + ' to ' + range[1]);
@@ -101,7 +61,6 @@
     </p>
   </p>
 </div>
->>>>>>> 14848e64
 
 ```js
 app.param(function(name, fn) {
@@ -119,12 +78,7 @@
 });
 ```
 
-<<<<<<< HEAD
-Now, you could use the method to effectively validate parameters (and
-optionally parse them to provide capture groups):
-=======
 The method could now be used to effectively validate parameters (and optionally parse them to provide capture groups):
->>>>>>> 14848e64
 
 ```js
 // validation rule for id: should be one or more digits
