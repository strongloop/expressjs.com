ul#menu

  li#app-api
    a(href='#application') Application
    ul#app-menu
      li: a(href='#app.express') express()
      li: em Properties
      li: a(href='#app.locals') app.locals
      li: a(href='#app.mountpath') app.mountpath
      li: em Events
      li: a(href='#app.onmount') mount
      li: em Methods
      li: a(href='#app.all') app.all()
      li: a(href='#app.delete-method') app.delete()
      li: a(href='#app.disable') app.disable()
      li: a(href='#app.disabled') app.disabled()
      li: a(href='#app.enable') app.enable()
      li: a(href='#app.enabled') app.enabled()
      li: a(href='#app.engine') app.engine()
      li: a(href='#app.get') app.get()
      li: a(href='#app.get-method') app.get()
      li: a(href='#app.listen') app.listen()
      li: a(href='#app.METHOD') app.METHOD()
      li: a(href='#app.param') app.param()
      li: a(href='#app.path') app.path()
      li: a(href='#app.post-method') app.post()
      li: a(href='#app.put-method') app.put()
      li: a(href='#app.render') app.render()
      li: a(href='#app.route') app.route()
      li: a(href='#app.set') app.set()
      li: a(href='#app.use') app.use()

  li#req-api
    a(href='#request') Request
    ul#req-menu
      li: em Properties
      li: a(href='#req.baseUrl') req.baseUrl
      li: a(href='#req.body') req.body
      li: a(href='#req.cookies') req.cookies
      li: a(href='#req.fresh') req.fresh
      li: a(href='#req.hostname') req.hostname
      li: a(href='#req.ip') req.ip
      li: a(href='#req.ips') req.ips
      li: a(href='#req.originalUrl') req.originalUrl
      li: a(href='#req.params') req.params
      li: a(href='#req.path') req.path
      li: a(href='#req.protocol') req.protocol
      li: a(href='#req.query') req.query
      li: a(href='#req.route') req.route
      li: a(href='#req.secure') req.secure
      li: a(href='#req.signedCookies') req.signedCookies
      li: a(href='#req.stale') req.stale
      li: a(href='#req.subdomains') req.subdomains
      li: a(href='#req.xhr') req.xhr
      li: em Methods
      li: a(href='#req.accepts') req.accepts()
      li: a(href='#req.acceptsCharsets') req.acceptsCharsets()
      li: a(href='#req.acceptsEncodings') req.acceptsEncodings()
      li: a(href='#req.acceptsLanguages') req.acceptsLanguages()
      li: a(href='#req.get') req.get()
      li: a(href='#req.is') req.is()
      li: a(href='#req.param') req.param()

  li#res-api
    a(href='#response') Response
    ul#res-menu
<<<<<<< HEAD
      li: em Properties
      li: a(href='#res.headersSent') res.headersSent
      li: a(href='#res.locals') res.locals
      li: em Methods
      li: a(href='#res.attachment') res.attachment()
=======
      li: a(href='#res.append') res.append()
      li: a(href='#res.status') res.status()
      li: a(href='#res.set') res.set()
      li: a(href='#res.get') res.get()
>>>>>>> f842b4e6
      li: a(href='#res.cookie') res.cookie()
      li: a(href='#res.clearCookie') res.clearCookie()
      li: a(href='#res.download') res.download()
      li: a(href='#res.end') res.end()
      li: a(href='#res.format') res.format()
      li: a(href='#res.get') res.get()
      li: a(href='#res.json') res.json()
      li: a(href='#res.jsonp') res.jsonp()
      li: a(href='#res.links') res.links()
      li: a(href='#res.location') res.location()
      li: a(href='#res.redirect') res.redirect()
      li: a(href='#res.render') res.render()
      li: a(href='#res.send') res.send()
      li: a(href='#res.sendFile') res.sendFile()
      li: a(href='#res.sendStatus') res.sendStatus()
      li: a(href='#res.set') res.set()
      li: a(href='#res.status') res.status()
      li: a(href='#res.type') res.type()
      li: a(href='#res.vary') res.vary()


  li#router-api
    a(href='#router') Router
    ul#router-menu
      li: a(href='#router') Router()
      li: em Methods
      li: a(href='#router.all') router.all()
      li: a(href='#router.METHOD') router.METHOD()
      li: a(href='#router.param') router.param()
      li: a(href='#router.route') router.route()
      li: a(href='#router.use') router.use()<|MERGE_RESOLUTION|>--- conflicted
+++ resolved
@@ -64,18 +64,12 @@
   li#res-api
     a(href='#response') Response
     ul#res-menu
-<<<<<<< HEAD
       li: em Properties
       li: a(href='#res.headersSent') res.headersSent
       li: a(href='#res.locals') res.locals
       li: em Methods
+      li: a(href='#res.append') res.append()
       li: a(href='#res.attachment') res.attachment()
-=======
-      li: a(href='#res.append') res.append()
-      li: a(href='#res.status') res.status()
-      li: a(href='#res.set') res.set()
-      li: a(href='#res.get') res.get()
->>>>>>> f842b4e6
       li: a(href='#res.cookie') res.cookie()
       li: a(href='#res.clearCookie') res.clearCookie()
       li: a(href='#res.download') res.download()
@@ -96,7 +90,6 @@
       li: a(href='#res.type') res.type()
       li: a(href='#res.vary') res.vary()
 
-
   li#router-api
     a(href='#router') Router
     ul#router-menu
