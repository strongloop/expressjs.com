--- conflicted
+++ resolved
@@ -3,7 +3,7 @@
 <pre><code class="lang-js">var express = require(&#39;express&#39;);
 var app = express();
 </code></pre>
-</section><h2>Application</h2><a id="application" class="h2"></a><p>The <code>app</code> object conventially denotes the Express application.
+</section><h2 id="application">Application</h2><p>The <code>app</code> object conventially denotes the Express application.
 Create it by calling the top-level <code>express()</code> function exported by the Express module:</p>
 <pre><code class="lang-js">var express = require(&#39;express&#39;);
 var app = express();
@@ -290,17 +290,6 @@
   next() // pass control to the next handler
 })
 </code></pre>
-<<<<<<< HEAD
-</section><section><h3 id="app.param">app.param([name], callback)</h3><p>Maps logic to route parameters. For example, when <code>:user</code> is present in a route
-path, you may map user loading logic to automatically provide <code>req.user</code> to the
-route, or perform validations on the parameter input.</p>
-<p><em>Note</em></p>
-<ul>
-<li>Param callback functions are local to the router on which they are defined.  Mounted apps or routers do not inherit them.
-Hence, param callbacks defined on <code>app</code> will be triggered only by route parameters defined on <code>app</code> routes.</li>
-<li>A param callback will be called only once in a request-response cycle, even if the parameter is matched in multiple routes.</li>
-</ul>
-=======
 </section><section><h3 id="app.param">app.param([name], callback)</h3><p>Add callback triggers to route paramters, where <code>name</code> is the name of the parameter or an array of them, and <code>function</code> is the callback function. The parameters of the callback function are the request object, the response object, the next middleware, and the value of the parameter, in that order.</p>
 <p>For example, when <code>:user</code> is present in a route path, you may map user loading logic to automatically provide <code>req.user</code> to the route, or perform validations on the parameter input.</p>
 <pre><code class="lang-js">app.param(&#39;user&#39;, function(req, res, next, id) {
@@ -320,7 +309,6 @@
 </code></pre>
 <p>Param callback functions are local to the router on which they are defined. They are not inherited by mounted apps or routers. Hence, param callbacks defined on <code>app</code> will be triggered only by route parameters defined on <code>app</code> routes.</p>
 <p>A param callback will be called only once in a request-response cycle, even if the parameter is matched in multiple routes, as shown in the following example.</p>
->>>>>>> 14848e64
 <pre><code class="lang-js">app.param(&#39;id&#39;, function (req, res, next, id) {
   console.log(&#39;CALLED ONLY ONCE&#39;);
   next();
@@ -336,36 +324,6 @@
   res.end();
 });
 </code></pre>
-<<<<<<< HEAD
-<p>The following snippet illustrates how the <code>callback</code> is much like middleware,
-thus supporting asynchronous operations. However, it provides the additional
-value of the parameter (here named as <code>id</code>), derived from the corresponding
-parameter in the <code>req.params</code> object.  An attempt to load the user is then
-performed, assigning <code>req.user</code>;  otherwise an error is passed to <code>next(err)</code>.</p>
-<pre><code class="lang-js">app.param(&#39;user&#39;, function(req, res, next, id){
-  User.find(id, function(err, user){
-    if (err) {
-      next(err);
-    } else if (user) {
-      req.user = user;
-      next();
-    } else {
-      next(new Error(&#39;failed to load user&#39;));
-    }
-  });
-});
-</code></pre>
-<div class="doc-box doc-warn"><code>app.param(callback)</code> is deprecated as of v4.11.0.</div>
-
-<p>Alternatively, you can pass only a <code>callback</code>, in which
-case you have the opportunity to alter the <code>app.param()</code> API.
-For example the <a href="http://github.com/expressjs/express-params">express-params</a>
-defines the following callback which allows you to restrict parameters to a given
-regular expression. </p>
-<p>This example is a bit more advanced. It checks if the second argument is a regular
-expression, and if so returns the callback function, that acts much like the &quot;user&quot; param example.</p>
-<pre><code class="lang-js">app.param(function(name, fn){
-=======
 <div class="doc-box doc-warn"><code>app.param(callback)</code> is deprecated as of v4.11.0.</div>
 
 <p>By passing only a callback function, you can alter the <code>app.param()</code> API. For example the <a href="http://github.com/expressjs/express-params">express-params</a> defines the following callback which allows you to restrict parameters to a given regular expression.</p>
@@ -386,7 +344,6 @@
 </div>
 
 <pre><code class="lang-js">app.param(function(name, fn) {
->>>>>>> 14848e64
   if (fn instanceof RegExp) {
     return function(req, res, next, val) {
       var captures;
@@ -400,15 +357,9 @@
   }
 });
 </code></pre>
-<<<<<<< HEAD
-<p>Now, you could use the method to effectively validate parameters (and
-optionally parse them to provide capture groups):</p>
-<pre><code class="lang-js">app.param(&#39;id&#39;, /^\d+$/);
-=======
 <p>The method could now be used to effectively validate parameters (and optionally parse them to provide capture groups):</p>
 <pre><code class="lang-js">// validation rule for id: should be one or more digits
 app.param(&#39;id&#39;, /^\d+$/);
->>>>>>> 14848e64
 
 app.get(&#39;/user/:id&#39;, function(req, res) {
   res.send(&#39;user &#39; + req.params.id);
@@ -898,7 +849,7 @@
 app.use(express.static(__dirname + &#39;/files&#39;));
 app.use(express.static(__dirname + &#39;/uploads&#39;));
 </code></pre>
-</section><h2>Request</h2><a id="request" class="h2"></a><p>The <code>req</code> object represents the HTTP request and has properties for the 
+</section><h2 id="request">Request</h2><p>The <code>req</code> object represents the HTTP request and has properties for the 
 request query string, parameters, body, HTTP headers, and so on.  In this documentation and by convention, 
 the object is always referred to as <code>req</code> (and the HTTP response is <code>res</code>) but its actual name is determined
 by the parameters to the callback function in which you&#39;re working.</p>
@@ -1176,7 +1127,7 @@
 
 Body-parsing middleware must be loaded for <code>req.param()</code> to work predictably. Refer <a href="#req.body">req.body</a> for details.
 </div>
-</section><h2>Response</h2><a id="response" class="h2"></a><p>The <code>res</code> object represents the HTTP response that an Express app sends when it gets an HTTP request.</p>
+</section><h2 id="response">Response</h2><p>The <code>res</code> object represents the HTTP response that an Express app sends when it gets an HTTP request.</p>
 <p>In this documentation and by convention, 
 the object is always referred to as <code>res</code> (and the HTTP request is <code>req</code>) but its actual name is determined
 by the parameters to the callback function in which you&#39;re working.</p>
@@ -1658,7 +1609,7 @@
 </section><section><h3 id="res.vary">res.vary(field)</h3><p>Adds the field to the <code>Vary</code> response header, if it is not there already.</p>
 <pre><code class="lang-js">res.vary(&#39;User-Agent&#39;).render(&#39;docs&#39;);
 </code></pre>
-</section><h2>Router</h2><a id="router" class="h2"></a><section><p>A <code>router</code> object is an isolated instance of middleware and routes. You can think of it
+</section><h2 id="router">Router</h2><section><p>A <code>router</code> object is an isolated instance of middleware and routes. You can think of it
 as a &quot;mini-application,&quot; capable only of performing middleware and routing
 functions. Every Express application has a built-in app router.</p>
 <p>A router behaves like middleware itself, so you can use it as an argument to
